--- conflicted
+++ resolved
@@ -110,11 +110,8 @@
   #include "pins_WITBOX.h"
 #elif MB(HEPHESTOS)
   #include "pins_HEPHESTOS.h"
-<<<<<<< HEAD
-=======
 #elif MB(BAM_DICE)
   #include "pins_RAMPS_13.h"
->>>>>>> 859c8d3f
 #elif MB(BAM_DICE_DUE)
   #include "pins_BAM_DICE_DUE.h"
 #elif MB(99)
